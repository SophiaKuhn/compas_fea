autopep8
attrs >=17.4
bump2version >=0.5.11
check-manifest >=0.36
doc8
flake8
graphviz
invoke >=0.14
ipykernel
ipython >=5.8
isort
m2r
nbsphinx
pydocstyle
pytest >=3.2
<<<<<<< HEAD
sphinx_compas_theme >=0.6.6
sphinx >=1.6
=======
sphinx_compas_theme >=0.13
sphinx >=3.4
>>>>>>> 80e2678d
twine
meshpy
-e .<|MERGE_RESOLUTION|>--- conflicted
+++ resolved
@@ -13,13 +13,8 @@
 nbsphinx
 pydocstyle
 pytest >=3.2
-<<<<<<< HEAD
-sphinx_compas_theme >=0.6.6
-sphinx >=1.6
-=======
 sphinx_compas_theme >=0.13
 sphinx >=3.4
->>>>>>> 80e2678d
 twine
 meshpy
 -e .