
from __future__ import absolute_import
from __future__ import division
from __future__ import print_function

import os
import json


__author__    = ['Andrew Liew <liew@arch.ethz.ch>']
__copyright__ = 'Copyright 2018, BLOCK Research Group - ETH Zurich'
__license__   = 'MIT License'
__email__     = 'liew@arch.ethz.ch'


__all__ = [
    'write_input_steps',
]


comments = {
    'abaqus':   '**',
    'opensees': '#',
    'sofistik': '$',
    'ansys':    '!',
}

dofs = ['x', 'y', 'z', 'xx', 'yy', 'zz']


def write_input_steps(f, software, structure, steps, loads, displacements, sets, fields, ndof=6, properties={}):

    """ Writes the Steps information to the input file.

    Parameters
    ----------
    f : obj
        The open file object for the input file.
    software : str
        Analysis software or library to use, 'abaqus', 'opensees', 'sofistik' or 'ansys'.
    structure : obj
        The Structure object to read from.
    steps : dict
        Step objects from structure.steps.
    loads : dict
        Load objects from structure.loads.
    displacements : dict
        Displacement objects from structure.displacements.
    sets : dict
        Sets from structures.sets.
    fields : list
        Requested fields output.
    ndof : int
        Number of degrees-of-freedom per node (for OpenSees).
    properties : dict
        ElementProperties objects from structure.element_properties

    Returns
    -------
    None

    """

    c = comments[software]

    if software == 'sofistik':

        _write_sofistik_loads_displacements(f, sets, displacements, loads, steps, structure)

        f.write('END\n')
        f.write('$\n')
        f.write('$\n')

    f.write('{0} -----------------------------------------------------------------------------\n'.format(c))
    f.write('{0} ----------------------------------------------------------------------- Steps\n'.format(c))
    f.write('{0}\n'.format(c))

    # Check temp folder

    temp = '{0}{1}/'.format(structure.path, structure.name)
    try:
        os.stat(temp)
    except:
        os.mkdir(temp)

    # Loop steps

    for key in structure.steps_order[1:]:

        step       = steps[key]
        stype      = step.__name__
        step_index = step.index
        state      = getattr(step, 'state', None)
        factor     = getattr(step, 'factor', 1)
        increments = getattr(step, 'increments', 100)
        tolerance  = getattr(step, 'tolerance', None)
        iterations = getattr(step, 'iterations', None)
        method     = getattr(step, 'type')
<<<<<<< HEAD
#         scopy      = getattr(step, 'step', None)
        modes      = getattr(step, 'modes', None)
        nlgeom = 'YES' if getattr(step, 'nlgeom') else 'NO'
#         nlmat = 'YES' if getattr(step, 'nlmat', None) else 'NO'

#         has_concrete = False
#         for material in structure.materials.values():
#             if material.__name__ in ['Concrete', 'ConcreteSmearedCrack', 'ConcreteDamagedPlasticity']:
#                 has_concrete = True
=======
        # scopy      = getattr(step, 'step', None)
        modes      = getattr(step, 'modes', None)
        nlgeom = 'YES' if getattr(step, 'nlgeom', None) else 'NO'
        nlmat  = 'YES' if getattr(step, 'nlmat', None) else 'NO'
>>>>>>> 7fe3b636


        # Write heading

        if stype in ['GeneralStep', 'BucklingStep', 'ModalStep']:

            f.write('{0} {1}\n'.format(c, key))
            f.write('{0} '.format(c) + '-' * len(key) + '\n')
            f.write('{0}\n'.format(c))

            if software == 'abaqus':

                if stype == 'ModalStep':

                    f.write('*STEP, NAME={0}\n'.format(key))
                    f.write('*FREQUENCY, EIGENSOLVER=LANCZOS, NORMALIZATION=DISPLACEMENT\n')
                    f.write('{0}\n'.format(modes))

                else:

                    perturbation = ', PERTURBATION' if stype == 'BucklingStep' else ''
                    f.write('*STEP, NLGEOM={0}, NAME={1}{2}, INC={3}\n'.format(nlgeom, key, perturbation, increments))
                    f.write('*{0}\n'.format(method.upper()))
                    f.write('**\n')

                    if stype == 'BucklingStep':
                        f.write('{0}, {1}, {2}, {3}\n'.format(modes, modes, 2 * modes, increments))

                f.write('**\n')

            elif software == 'opensees':

                f.write('timeSeries Constant {0} -factor 1.0\n'.format(step_index))
                f.write('pattern Plain {0} {0} -fact {1} {2}\n'.format(step_index, factor, '{'))
                f.write('#\n')

            elif software == 'sofistik':

                f.write('+PROG ASE\n')
                f.write('$\n')

                if stype != 'BucklingStep':
                    f.write("LC 1{0:0>2}00 TITL '{1}' DLZ 0.0\n".format(step_index, key))

                else:
                    pass
                    # scopy_index = steps[scopy].index
                    # f.write('HEAD BUCKLING LC {0}\n'.format(scopy))
                    # f.write('$\n')
                    # f.write('SYST PLC 2{0:0>2}00\n'.format(scopy_index))
                    # f.write('EIGE {0} ETYP BUCK LMIN AUTO LC 2{1:0>2}01\n'.format(modes, scopy_index))
                    # f.write('$\n')
                    # f.write('$\n')
                    # f.write('END\n')

            elif software == 'ansys':

                pass


            # Write loads

            if getattr(step, 'loads', None):

                if isinstance(step.loads, str):
                    step.loads = [step.loads]

                for k in step.loads:

                    load  = loads[k]
                    ltype = load.__name__
                    com   = getattr(load, 'components', None)
                    axes  = getattr(load, 'axes', None)
                    nodes = getattr(load, 'nodes', None)
                    fact  = factor.get(k, 1.0) if isinstance(factor, dict) else factor

                    if isinstance(nodes, str):
                        nodes = [nodes]

                    if isinstance(load.elements, str):
                        elset = [load.elements]
                    else:
                        elset = load.elements

                    if software != 'sofistik':

                        f.write('{0} {1}\n'.format(c, k))
                        f.write('{0} '.format(c) + '-' * len(k) + '\n')
                        f.write('{0}\n'.format(c))

                        # Point load

                        if ltype == 'PointLoad':
                            _write_point_load(f, software, com, nodes, ndof, sets, fact)

                        # Point loads

                        elif ltype == 'PointLoads':
                            _write_point_loads(f, software, com, fact)

                        # Pre-stress

                        elif ltype in ['PrestressLoad']:
                            _write_prestress_load(f, software, elset, com)

                        # Line load

                        elif ltype == 'LineLoad':
                            _write_line_load(f, software, axes, com, fact, elset, sets, structure)

                        # Area load

                        elif ltype == 'AreaLoad':
                            _write_area_load(f, software, com, axes, elset, sets, fact)

                        # Body load

                        elif ltype == 'BodyLoad':

                            raise NotImplementedError

                        # Gravity load

                        elif ltype == 'GravityLoad':
                            _write_gravity_load(f, software, load.g, com, elset, fact)

                        # Tributary load

                        elif ltype == 'TributaryLoad':
                            _write_tributary_load(f, software, com, fact)

                    else:

                        if ltype != 'GravityLoad':
                            f.write('    LCC {0} FACT {1} $ {2}\n'.format(load.index + 1, fact, k))


            # Write displacements

            for k in step.displacements:

                displacement = displacements[k]
                displacement_index = displacement.index + 1 + len(loads)
                com   = displacement.components
                nodes = displacement.nodes
                fact  = factor.get(k, 1.0) if isinstance(factor, dict) else factor

                if software != 'sofistik':

                    f.write('{0} {1}\n'.format(c, k))
                    f.write('{0} '.format(c) + '-' * len(k) + '\n')
                    f.write('{0}\n'.format(c))

                    _write_displacements(f, software, com, nodes, fact, sets, ndof)

                else:

                    if stype != 'BucklingStep':
                        f.write('    LCC {0} $ {1}\n'.format(displacement_index, k))


        # Output requests

        if software == 'abaqus':

            _write_abaqus_output(f, fields, structure)

        elif software == 'sofistik':

            _write_sofistik_output(f, stype, properties, state, step_index, key, nlgeom, increments, tolerance, nlmat,
                                   loads, factor, structure.materials)

        elif software == 'opensees':

            _write_opensees_output(f, fields, ndof, temp, key, structure, tolerance, iterations, increments)

        elif software == 'ansys':

            pass

        f.write('{0}\n'.format(c))
        f.write('{0}\n'.format(c))


def _write_point_loads(f, software, com, factor):

    if software == 'abaqus':

        f.write('*CLOAD\n')
        f.write('**\n')

        for node, coms in com.items():
            for ci, value in coms.items():
                index = dofs.index(ci) + 1
                f.write('{0}, {1}, {2}'.format(node + 1, index, value * factor) + '\n')

    elif software == 'sofistik':

        for node, coms in com.items():
            for ci, value in coms.items():
                if ci in 'xyz':
                    f.write('    NODE NO {0} TYPE P{1}{1} {2}[kN]\n'.format(node + 1, ci.upper(), value * 0.001))
                else:
                    f.write('    NODE NO {0} TYPE M{1} {2}[kNm]\n'.format(node + 1, ci.upper(), value * 0.001))

    elif software == 'opensees':

        pass

    elif software == 'ansys':

        pass


def _write_point_load(f, software, com, nodes, ndof, sets, factor):

    if software == 'abaqus':

        f.write('*CLOAD\n')
        f.write('**\n')

        for node in nodes:

            if isinstance(node, str):
                ni = node
            else:
                ni = node + 1

            for ci, dof in enumerate(dofs, 1):
                if com[dof]:
                    f.write('{0}, {1}, {2}'.format(ni, ci, com[dof] * factor) + '\n')

        f.write('**\n')

    elif software == 'sofistik':

        for node in nodes:

            if isinstance(node, str):
                for i in sets[node]['selection']:
                    ni = i + 1
                    for ci, value in com.items():
                        if value:
                            if ci in 'xyz':
                                f.write('    NODE NO {0} TYPE P{1}{1} {2}[kN]\n'.format(ni, ci.upper(), value * 0.001))
                            else:
                                f.write('    NODE NO {0} TYPE M{1} {2}[kN]\n'.format(ni, ci.upper(), value * 0.001))

            else:
                raise NotImplementedError

    elif software == 'opensees':

        coms = ' '.join([str(com[dof]) for dof in dofs[:ndof]])

        for node in nodes:

            if isinstance(node, str):
                for i in sets[node]['selection']:
                    f.write('load {0} {1}\n'.format(i + 1, coms))

            else:
                f.write('load {0} {1}\n'.format(node + 1, coms))

        f.write('#\n')

    elif software == 'opensees':

        pass


def _write_sofistik_loads_displacements(f, sets, displacements, loads, steps, structure):

    f.write('$ -----------------------------------------------------------------------------\n')
    f.write('$ ----------------------------------------------------------------------- Loads\n')
    f.write('$\n')
    f.write('+PROG SOFILOAD\n')

    for k in sorted(loads):

        load  = loads[k]
        ltype = load.__name__
        com   = getattr(load, 'components', None)
        axes  = getattr(load, 'axes', None)
        temp  = getattr(load, 'temperature', None)
        nodes = getattr(load, 'nodes', None)
        elset = getattr(load, 'elements', None)

        if isinstance(nodes, str):
            nodes = [nodes]

        if isinstance(elset, str):
            elset = [elset]

        if ltype != 'GravityLoad':

            f.write('$\n')
            f.write('$ {0}\n'.format(k))
            f.write('$ ' + '-' * len(k) + '\n')
            f.write('$\n')
            f.write("LC {0} TITL '{1}'\n".format(load.index + 1, k))

            if ltype == 'PointLoad':
                _write_point_load(f, 'sofistik', com, nodes, 6, sets, 1)

            elif ltype == 'PointLoads':
                _write_point_loads(f, 'sofistik', com, 1)

            elif ltype == 'LineLoad':
                _write_line_load(f, 'sofistik', axes, com, 1, elset, sets, structure)

            elif ltype == 'PrestressLoad':
                _write_prestress_load(f, 'sofistik', elset, com)

            elif ltype == 'TributaryLoad':
                _write_tributary_load(f, 'sofistik', com, 1)

            elif ltype == 'AreaLoad':
                _write_area_load(f, 'sofistik', com, axes, elset, sets, 1)

            elif ltype == 'ThermalLoad':
                _write_thermal_load(f, 'sofistik', elset, temp, sets,  1)

            f.write('$\n')

    for k in sorted(displacements):

        bcs = steps[structure.steps_order[0]].displacements
        if isinstance(bcs, str):
            bcs = [bcs]

        if k not in bcs:

            displacement = displacements[k]
            displacement_index = displacement.index + 1 + len(loads)
            com   = displacement.components
            nodes = displacement.nodes

            f.write('$ {0}\n'.format(k))
            f.write('$ ' + '-' * len(k) + '\n')
            f.write('$\n')
            f.write("LC {0} TITL '{1}'\n".format(displacement_index, k))

            _write_displacements(f, 'sofistik', com, nodes, 1, sets, 6)

            f.write('$\n')


def _write_line_load(f, software, axes, com, factor, elset, sets, structure):

    for k in elset:

        if software == 'abaqus':

            f.write('*DLOAD\n')
            f.write('**\n')

            if axes == 'global':
                for dof in dofs[:3]:
                    if com[dof]:
                        f.write('{0}, P{1}, {2}'.format(k, dof.upper(), factor * com[dof]) + '\n')

            elif axes == 'local':
                if com['x']:
                    f.write('{0}, P1, {1}'.format(k, factor * com['x']) + '\n')
                if com['y']:
                    f.write('{0}, P2, {1}'.format(k, factor * com['y']) + '\n')

        elif software == 'opensees':

            if axes == 'global':
                raise NotImplementedError

            elif axes == 'local':
                elements = ' '.join([str(i + 1) for i in sets[k]['selection']])
                f.write('eleLoad -ele {0} -type -beamUniform {1} {2}\n'.format(elements, -com['y'], -com['x']))

        elif software == 'sofistik':

            for i in sets[k]['selection']:
                ni = structure.sofistik_mapping[i]

                if axes == 'global':
                    for j in 'xyz':
                        if com[j]:
                            f.write('    BEAM {0} TYPE P{1}{1} {2}[kN/m]\n'.format(ni, j.upper(), com['x'] * 0.001))

                elif axes == 'local':
                    for j, jj in zip('xyz', 'zxy'):
                        if com[jj]:
                            f.write('    BEAM {0} TYPE P{1} {2}[kN/m]\n'.format(ni, j.upper(), com[jj] * 0.001))

        elif software == 'ansys':

            pass


def _write_area_load(f, software, com, axes, elset, sets, factor):

    if software == 'abaqus':

        for k in elset:

            if axes == 'global':

                raise NotImplementedError

            elif axes == 'local':
                # x COMPONENT
                # y COMPONENT
                f.write('*DLOAD\n')
                f.write('**\n')

                if com['z']:
                    f.write('{0}, P, {1}'.format(k, factor * com['z']) + '\n')

    elif software == 'opensees':

        pass

    elif software == 'sofistik':

        components = ''

        for i in 'xyz':
            if com[i]:

                if axes == 'local':
                    components += ' P{0} {1}[kN/m2]'.format(i.upper(), 0.001 * com[i])

                elif axes == 'global':
                    components += ' P{0}{0} {1}[kN/m2]'.format(i.upper(), 0.001 * com[i])

        for k in elset:

            set_index = sets[k]['index'] + 1
            f.write('    QUAD GRP {0} TYPE{1}\n'.format(set_index, components))

    elif software == 'ansys':

        pass


def _write_gravity_load(f, software, g, com, elset, factor):

    gx = com.get('x', 0)
    gy = com.get('y', 0)
    gz = com.get('z', 0)

    if software == 'abaqus':

        for k in elset:

            f.write('*DLOAD\n')
            f.write('**\n')
            f.write('{0}, GRAV, {1}, {2}, {3}, {4}\n'.format(k, g * factor, gx, gy, gz))
            f.write('**\n')

    elif software == 'sofistik':

        pass

    elif software == 'opensees':

        f.write('# GravityLoad not yet implemented for OpenSees')

    elif software == 'ansys':

        pass


def _write_displacements(f, software, com, nset, factor, sets, ndof):

    if software == 'abaqus':

        f.write('*BOUNDARY\n')
        f.write('**\n')

        for ci, dof in enumerate(dofs, 1):
            if com[dof] is not None:
                f.write('{0}, {1}, {1}, {2}\n'.format(nset, ci, com[dof] * factor))

    elif software == 'opensees':

        for ci, dof in enumerate(dofs[:ndof], 1):
            if com[dof] is not None:
                for node in sets[nset]['selection']:
                    f.write('sp {0} {1} {2}\n'.format(node + 1, ci, com[dof]))

    elif software == 'sofistik':

        for i in sets[nset]['selection']:
            ni = i + 1
            if com['x'] is not None:
                f.write('    NODE {0} TYPE WXX {1}[mm]\n'.format(ni, com['x'] * 1000))
            if com['y'] is not None:
                f.write('    NODE {0} TYPE WYY {1}[mm]\n'.format(ni, com['y'] * 1000))
            if com['z'] is not None:
                f.write('    NODE {0} TYPE WZZ {1}[mm]\n'.format(ni, com['z'] * 1000))
            if com['xx'] is not None:
                f.write('    NODE {0} TYPE DXX {1}\n'.format(ni, com['xx'] * 1000))
            if com['yy'] is not None:
                f.write('    NODE {0} TYPE DYY {1}\n'.format(ni, com['yy'] * 1000))
            if com['zz'] is not None:
                f.write('    NODE {0} TYPE DZZ {1}\n'.format(ni, com['zz'] * 1000))


def _write_tributary_load(f, software, com, factor):

    if software == 'abaqus':

        f.write('*CLOAD\n')
        f.write('**\n')

    elif software == 'sofistik':

        pass

    elif software == 'opensees':

        pass

    elif software == 'ansys':

        pass

    for node in sorted(com, key=int):
        ni = node + 1

        if software == 'abaqus':

            for ci, dof in enumerate(dofs[:3], 1):
                if com[node][dof]:
                    dl = com[node][dof] * factor
                    f.write('{0}, {1}, {2}\n'.format(ni, ci, dl))

        elif software == 'sofistik':

            f.write('    NODE NO {0} TYPE '.format(ni))

            for ci, dof in enumerate(dofs[:3], 1):
                if com[node][dof]:
                    dl = com[node][dof] / 1000.
                    f.write('P{0}{0}[kN] {1}\n'.format(dof.upper(), dl))

        elif software == 'opensees':

            pass

        elif software == 'ansys':

            pass


def _write_prestress_load(f, software, elset, com):

    for k in elset:

        if software == 'abaqus':

            f.write('*INITIAL CONDITIONS, TYPE=STRESS\n')
            f.write('{0}, '.format(k))

            if com['sxx']:
                f.write('{0}\n'.format(com['sxx']))

        elif software == 'sofistik':

            pass

        elif software == 'opensees':

                pass

        elif software == 'ansys':

            pass


def _write_thermal_load(f, software, elset, temperature, sets, factor):

    for k in elset:

        if software == 'abaqus':

            pass

        elif software == 'sofistik':

            for k in elset:
                set_index = sets[k]['index'] + 1
                f.write('    QUAD GRP {0} TYPE {1} {2}\n'.format(set_index, 'DTXY', temperature))

        elif software == 'opensees':

                pass

        elif software == 'ansys':

            pass


def _write_opensees_output(f, fields, ndof, temp, key, structure, tolerance, iterations, increments):

    f.write('}\n')

    # Node recorders

    output = {}

    if 'u' in fields:
        output['u.out'] = '1 2 3 disp'

    if 'rf' in fields:
        output['rf.out'] = '1 2 3 reaction'

    if ndof == 6:

        if 'ur' in fields:
            output['ur.out'] = '4 5 6 disp'

        if 'rm' in fields:
            output['rm.out'] = '4 5 6 reaction'

    f.write('#\n')
    f.write('# Node recorders\n')
    f.write('# --------------\n')
    f.write('#\n')

    prefix = 'recorder Node -file {0}{1}_'.format(temp, key)
    for k, j in output.items():
        f.write('{0}{1} -time -nodeRange {2} -dof {3}\n'.format(prefix, k, '1 {0}'.format(structure.node_count()), j))


    # Sort elements

    truss_elements = ''
    truss_ekeys    = []
    # beam_elements = ''
    # spring_elements = ''
    # beam_numbers = []
    # spring_numbers = []

    for ekey, element in structure.elements.items():
        etype = element.__name__

        if etype in ['TrussElement', 'StrutElement', 'TieElement']:
            truss_elements += '{0} '.format(ekey + 1)
            truss_ekeys.append(ekey)

    #     elif etype in ['BeamElement']:
    #         beam_elements += '{0} '.format(ekey + 1)
    #         beam_numbers.append(ekey)

    #     elif etype in ['SpringElement']:
    #         spring_elements += '{0} '.format(ekey + 1)
    #         spring_numbers.append(ekey)


    # Element recorders

    f.write('#\n')
    f.write('# Element recorders\n')
    f.write('# -----------------\n')

    prefix = 'recorder Element -file {0}{1}_'.format(temp, key)

    if 'sf' in fields:

        if truss_elements:
            f.write('{0}{1} -time -ele {2}{3}\n'.format(prefix, 'sf_truss.out', truss_elements, 'axialForce'))

    #     if beam_elements:
    #         k = 'element_beam_sf.out'
    #         j = 'force'
    #         f.write('{0}{1} -time -ele {2}{3}\n'.format(prefix, k, beam_elements, j))

    # if 'spf' in fields:

    #     if spring_elements:
    #         k = 'element_spring_sf.out'
    #         j = 'basicForces'
    #         f.write('{0}{1} -time -ele {2}{3}\n'.format(prefix, k, spring_elements, j))


    # ekeys

    with open('{0}truss_ekeys.json'.format(temp), 'w') as fo:
        json.dump({'truss_ekeys': truss_ekeys}, fo)

    # with open('{0}beam_numbers.json'.format(temp), 'w') as fo:
    #     json.dump({'beam_numbers': beam_numbers}, fo)

    # with open('{0}spring_numbers.json'.format(temp), 'w') as fo:
    #     json.dump({'spring_numbers': spring_numbers}, fo)


    # Solver

    f.write('#\n')
    f.write('# Solver\n')
    f.write('# ------\n')
    f.write('#\n')

    # # f.write('constraints Plain\n')
    f.write('constraints Transformation\n')
    f.write('numberer RCM\n')
    f.write('system ProfileSPD\n')
    f.write('test NormUnbalance {0} {1} 5\n'.format(tolerance, iterations))
    f.write('algorithm NewtonLineSearch\n')
    f.write('integrator LoadControl {0}\n'.format(1./increments))
    f.write('analysis Static\n')
    f.write('analyze {0}\n'.format(increments))


def _write_abaqus_output(f, fields, structure):

    if isinstance(fields, list):
        fields = structure.fields_dict_from_list(fields)

    if 'spf' in fields:
        fields['ctf'] = 'all'
        del fields['spf']

    f.write('**\n')
    f.write('*OUTPUT, FIELD\n')
    f.write('**\n')

    f.write('*NODE OUTPUT\n')
    f.write('**\n')
    f.write(', '.join([i.upper() for i in ['rf', 'rm', 'u', 'ur', 'cf', 'cm'] if i in fields]) + '\n')
    f.write('**\n')

    f.write('*ELEMENT OUTPUT\n')
    f.write('**\n')
    f.write(', '.join([i.upper() for i in ['sf', 'sm', 'sk', 'se', 's', 'e', 'pe', 'rbfor', 'ctf']
                       if (i in fields and i != 'rbfor')]) + '\n')

    if 'rbfor' in fields:
        f.write('*ELEMENT OUTPUT, REBAR\n')
        f.write('RBFOR\n')

    f.write('**\n')
    f.write('*END STEP\n')


def _write_sofistik_output(f, stype, properties, state, step_index, key, nlgeom, increments, tolerance, nlmat, loads,
                           factor, materials):

    f.write('END\n$\n$\n')

    has_concrete = False
    for material in materials.values():
        if material.__name__ in ['Concrete', 'ConcreteSmearedCrack', 'ConcreteDamagedPlasticity']:
            has_concrete = True

    if stype != 'BucklingStep':

        # Rebar

        has_rebar = False
        for property in properties.values():
            if property.reinforcement:
                has_rebar = True
                break

        if has_rebar:

            f.write('+PROG BEMESS\n')
            f.write("HEAD REBAR {0} LC 1{1:0>2}00\n".format(state.upper(), step_index))
            f.write('$\n')
            f.write('CTRL WARN 471 $ Element thickness too thin and not allowed for a design.\n')
            f.write('CTRL WARN 496 $ Possible non-constant longitudinal reinforcement.\n')
            f.write('CTRL WARN 254 $ Vertical shear reinforcement not allowed for slab thickness smaller 20 cm.\n')
            f.write('CTRL PFAI 2\n')
            if state == 'sls':
                f.write('CTRL SLS\n')
                f.write('CRAC WK PARA\n')
            else:
                f.write('CTRL ULTI\n')
            f.write('CTRL LCR {0}\n'.format(step_index))
            f.write('LC 1{0:0>2}00\n'.format(step_index))
            f.write('$\n')
            f.write('$\n')
            f.write('END\n')
            f.write('$\n')
            f.write('$\n')

        # Primary analysis

        f.write('+PROG ASE\n')
        f.write("HEAD SOLVE {0} LC 2{1:0>2}00 {2}\n".format(state.upper(), step_index, key))
        f.write('$\n')
        f.write('CTRL SOLV 1\n')

        if has_concrete:
            f.write('CTRL CONC\n')

        if state == 'sls':
            pass
            # f.write('NSTR KMOD S1 KSV SLD\n')
        elif state == 'uls':
            # f.write('NSTR KMOD S1 KSV ULD\n')
            f.write('ULTI 30 FAK1 0.1 DFAK 0.1 PRO 1.5 FAKE 1.5\n')

        if nlgeom == 'YES':
            f.write('SYST PROB TH3 ITER {0} TOL {1} NMAT {2}\n'.format(increments, tolerance, nlmat))
            # f.write('SYST PROB TH3 ITER {0} TOL {1} NMAT {2} PLC 1{3:0>2}00\n'.format(increments, tolerance, nlmat, step_index))

        if has_concrete:
            f.write('REIQ LCR {0}\n'.format(step_index))
        f.write('$\n')

        DLX, DLY, DLZ = 0, 0, 0
        for load in loads.values():
            if load.__name__ == 'GravityLoad':
                com = load.components
                DLX = com.get('x', 0)
                DLY = com.get('y', 0)
                DLZ = com.get('z', 0)
                break

        if isinstance(factor, dict):
            fact = factor.get('g', 1.0)
        else:
            fact = factor

        f.write('$\n')
        f.write("LC 2{0:0>2}00 TITL '{1}'".format(step_index, key))
        f.write(' DLX {0} DLY {1} DLZ {2}\n'.format(DLX * fact, DLY * fact, DLZ * fact))
        f.write('    LCC 1{0:0>2}00 PLC YES\n'.format(step_index))

        f.write('$\n')
        f.write('END\n')
        f.write('$\n')
        f.write('$\n')

        # Creep

        if has_concrete:

            f.write('+PROG ASE\n')
            f.write("HEAD CREEP {0} LC 3{1:0>2}00 {2}\n".format(state.upper(), step_index, key))
            f.write('$\n')
            f.write('CTRL SOLV 1\n')
            f.write('CTRL CONC\n')
            f.write('CREP NCRE 10\n')
            if nlgeom == 'YES':
                f.write('SYST PROB TH3 ITER {0} TOL {1} NMAT {2} PLC 2{3:0>2}00\n'.format(
                        increments, tolerance, nlmat, step_index))
            f.write('GRP ALL FACS 1.00 PHI 1.00 PHIF 0 EPS -0.0005\n')
            f.write('REIQ LCR {0}\n'.format(step_index))
            f.write('$\n')

            DLX, DLY, DLZ = 0, 0, 0
            for load in loads.values():
                if load.__name__ == 'GravityLoad':
                    com = load.components
                    DLX = com.get('x', 0)
                    DLY = com.get('y', 0)
                    DLZ = com.get('z', 0)
                    break

            f.write('$\n')
            f.write("LC 3{0:0>2}00 TITL '{1} CREEP'".format(step_index, key))
            f.write(' DLX {0} DLY {1} DLZ {2}\n'.format(DLX * fact, DLY * fact, DLZ * fact))
            f.write('    LCC 2{0:0>2}00 PLC YES\n'.format(step_index))

            f.write('$\n')
            f.write('END\n')
            f.write('$\n')
            f.write('$\n')









# Thermal

# try:
#     duration = step.duration
# except:
#     duration = 1
#     temperatures = steps[key].temperatures
#     if temperatures:
#         file = misc[temperatures].file
#         einc = str(misc[temperatures].einc)
#         f.write('**\n')
#         f.write('*TEMPERATURE, FILE={0}, BSTEP=1, BINC=1, ESTEP=1, EINC={1}, INTERPOLATE\n'.format(file, einc))

# elif stype == 'HeatStep':

#     temp0 = step.temp0
#     duration = step.duration
#     deltmx = steps[key].deltmx
#     interaction = interactions[step.interaction]
#     amplitude = interaction.amplitude
#     interface = interaction.interface
#     sink_t = interaction.sink_t
#     film_c = interaction.film_c
#     ambient_t = interaction.ambient_t
#     emissivity = interaction.emissivity

#     # Initial T

#     f.write('*INITIAL CONDITIONS, TYPE=TEMPERATURE\n')
#     f.write('NSET_ALL, {0}\n'.format(temp0))
#     f.write('**\n')

#     # Interface

#     f.write('*STEP, NAME={0}, INC={1}\n'.format(sname, increments))
#     f.write('*{0}, END=PERIOD, DELTMX={1}\n'.format(method, deltmx))
#     f.write('1, {0}, 5.4e-05, {0}\n'.format(duration))
#     f.write('**\n')
#     f.write('*SFILM, AMPLITUDE={0}\n'.format(amplitude))
#     f.write('{0}, F, {1}, {2}\n'.format(interface, sink_t, film_c))
#     f.write('**\n')
#     f.write('*SRADIATE, AMPLITUDE={0}\n'.format(amplitude))
#     f.write('{0}, R, {1}, {2}\n'.format(interface, ambient_t, emissivity))

#     # fieldOutputs

#     f.write('**\n')
#     f.write('** OUTPUT\n')
#     f.write('** ------\n')
#     f.write('*OUTPUT, FIELD\n')
#     f.write('**\n')
#     f.write('*NODE OUTPUT\n')
#     f.write('NT\n')
#     f.write('**\n')
#     f.write('*END STEP\n')<|MERGE_RESOLUTION|>--- conflicted
+++ resolved
@@ -96,22 +96,10 @@
         tolerance  = getattr(step, 'tolerance', None)
         iterations = getattr(step, 'iterations', None)
         method     = getattr(step, 'type')
-<<<<<<< HEAD
-#         scopy      = getattr(step, 'step', None)
-        modes      = getattr(step, 'modes', None)
-        nlgeom = 'YES' if getattr(step, 'nlgeom') else 'NO'
-#         nlmat = 'YES' if getattr(step, 'nlmat', None) else 'NO'
-
-#         has_concrete = False
-#         for material in structure.materials.values():
-#             if material.__name__ in ['Concrete', 'ConcreteSmearedCrack', 'ConcreteDamagedPlasticity']:
-#                 has_concrete = True
-=======
         # scopy      = getattr(step, 'step', None)
         modes      = getattr(step, 'modes', None)
         nlgeom = 'YES' if getattr(step, 'nlgeom', None) else 'NO'
         nlmat  = 'YES' if getattr(step, 'nlmat', None) else 'NO'
->>>>>>> 7fe3b636
 
 
         # Write heading
